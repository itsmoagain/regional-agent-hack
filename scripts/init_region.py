#!/usr/bin/env python3
"""
Auto-initialize a region's folder structure and config YAML.

Creates:
  - data/<region>/flags/
  - data/<region>/plots/
  - data/<region>/context_layers/
  - regions/profiles/insight.<region>.yml (if missing)

Now includes:
  ✅ Full rolling/climatology variable structure
  ✅ Phase A rule dictionary for interpretive logic
  ✅ BBOX + crop list + metadata hooks for context layers
  ✅ Automatic context layer generation (soil, elevation, phenology)
"""
from __future__ import annotations

import sys
from importlib import import_module
from pathlib import Path
import subprocess

<<<<<<< HEAD
from _shared import (
    get_region_cache_dir,
    get_region_current_dir,
    get_region_data_root,
)
=======

def _require(module: str, *, package: str | None = None):
    """Import ``module`` or raise a friendly error instructing how to install it."""

    try:
        return import_module(module)
    except ImportError as exc:  # pragma: no cover - CLI guard rail
        pkg = package or module
        raise SystemExit(
            f"Missing dependency: {pkg}. Install it with "
            f"`pip install {pkg}` or add it to your environment file before "
            "running `scripts/init_region.py`."
        ) from exc
_YAML = None
>>>>>>> 7e4b4616

# -------------------------
# Default Config Template
# -------------------------
DEFAULTS = {
    "extends": "insight.defaults.yml",
    "baseline": {"start_year": 2010, "end_year": 2022},
    "rolling": {"window_days": 30, "min_periods": 5},
    "windows": {"spi_short": 30, "spi_long": 90, "plot_context_days": 60},
    # 🌍 Core region metadata for later enrichment
    "region_meta": {
        "bbox": [None, None, None, None],  # [min_lon, min_lat, max_lon, max_lat]
        "crops": ["maize"],                # list of crop names
        "country": "unknown",
        "notes": "placeholder — auto-filled by user or agent",
    },
    # 🌾 Variable registry
    "variables": {
        "temperature": {"column": "t2m_mean", "enabled": True},
        "precipitation": {"column": "precip_mm_sum", "enabled": True},
        "vegetation": {"column": "ndvi", "enabled": True},
        "soil_moisture": {"column": "soil_surface_moisture", "enabled": True},
    },
    "outputs": {
        "daily": True,
        "monthly": True,
        "include_climatology": True,
        "include_rolling": True
    },
    # -------------------------------------------------
    # 🌍 Phase A interpretive rule dictionary
    # -------------------------------------------------
    "rules": [
        {
            "id": "{region}_irrigation_recovery",
            "label": "{REGION}: Possible irrigation recovery event",
            "when": {
                "all": [
                    {"var": "Δndvi_10d", "op": ">", "value": 0.1},
                    {"var": "Δsoil_surface_moisture_10d", "op": ">", "value": 0.02},
                    {"var": "precip_mm_sum_anomaly_roll", "op": "<", "value": 0},
                ]
            },
            "note": "NDVI and soil moisture increase without rainfall → possible irrigation response.",
        },
        {
            "id": "{region}_heat_stress",
            "label": "{REGION}: Vegetation heat stress",
            "when": {
                "all": [
                    {"var": "t2m_mean_anomaly_roll", "op": ">", "value": 2.0},
                    {"var": "Δndvi_5d", "op": "<", "value": -0.05},
                ]
            },
            "note": "Rapid NDVI decline with strong short-term heat anomaly.",
        },
        {
            "id": "{region}_drought_onset",
            "label": "{REGION}: Early drought signal",
            "when": {
                "all": [
                    {"var": "precip_mm_sum_anomaly_clim", "op": "<", "value": -0.5},
                    {"var": "soil_deficit_index", "op": "==", "value": 1},
                    {"var": "ndvi_zscore", "op": "<", "value": -1.0},
                ]
            },
            "note": "Low precipitation, dry soils, and suppressed vegetation.",
        },
        {
            "id": "{region}_moisture_rebound",
            "label": "{REGION}: Moisture rebound following rain",
            "when": {
                "all": [
                    {"var": "precip_mm_sum_anomaly_roll", "op": ">", "value": 0.3},
                    {"var": "Δsoil_surface_moisture_5d", "op": ">", "value": 0.02},
                ]
            },
            "note": "Soil moisture recovery after short-term rainfall anomaly.",
        },
        {
            "id": "{region}_persistent_stress",
            "label": "{REGION}: Persistent vegetation stress",
            "when": {
                "all": [
                    {"var": "ndvi_zscore", "op": "<", "value": -1.0},
                    {"var": "t2m_mean_anomaly_clim", "op": ">", "value": 1.5},
                    {"var": "precip_mm_sum_anomaly_clim", "op": "<", "value": -0.5},
                ]
            },
            "note": "Combined long-term heat and dryness driving vegetation stress.",
        },
        {
            "id": "{region}_rapid_growth_phase",
            "label": "{REGION}: Rapid vegetative growth",
            "when": {
                "all": [
                    {"var": "Δndvi_10d", "op": ">", "value": 0.1},
                    {"var": "ndvi_zscore", "op": ">", "value": 0.5},
                ]
            },
            "note": "Strong NDVI increase suggests active growth or green-up.",
        },
        {
            "id": "{region}_harvest_signal",
            "label": "{REGION}: Potential harvest or senescence",
            "when": {
                "all": [
                    {"var": "Δndvi_10d", "op": "<", "value": -0.1},
                    {"var": "EVI2", "op": "<", "value": 0.4},
                ]
            },
            "note": "Vegetation decline with low canopy greenness (possible harvest).",
        },
    ],
}


# -------------------------------------------------
# Region initialization logic
# -------------------------------------------------
def init_region(region_name: str, bbox=None, crops=None, country=None):
    """Create necessary folders, YAML config, and context layers for a given region."""

    config_dir = Path("regions") / "profiles"
    config_dir.mkdir(parents=True, exist_ok=True)  # ✅ ensure profile directory exists

    cfg_path = config_dir / f"insight.{region_name}.yml"
    data_root = get_region_data_root(region_name)
    get_region_cache_dir(region_name)
    get_region_current_dir(region_name)

    # Create directories
    for sub in ["flags", "plots"]:
        (data_root / sub).mkdir(parents=True, exist_ok=True)
    (data_root / "context_layers").mkdir(parents=True, exist_ok=True)

    # If YAML exists, don’t overwrite
    if cfg_path.exists():
        print(f"⚙️  Config already exists for {region_name} — skipping creation.")
    else:
        global _YAML
        if _YAML is None:
            _YAML = _require("yaml", package="pyyaml")
        yaml = _YAML
        # Generate new config
        region_id = region_name.split("_")[0][:2].lower()
        config_content = yaml.safe_load(yaml.dump(DEFAULTS))

        # Apply dynamic metadata
        if bbox:
            config_content["region_meta"]["bbox"] = bbox
        if crops:
            config_content["region_meta"]["crops"] = crops
        if country:
            config_content["region_meta"]["country"] = country

        # Replace placeholders dynamically
        for rule in config_content.get("rules", []):
            rule["id"] = rule["id"].format(region=region_id)
            rule["label"] = rule["label"].format(REGION=region_name.upper())

        # Write to YAML
        cfg_path.write_text(yaml.safe_dump(config_content, sort_keys=False))
        print(f"✅ Created {cfg_path}")

    print(f"✅ Initialized data/{region_name}/flags, plots, context_layers, caches, and current directories")
    print(f"🗺️  Region meta saved in {cfg_path}")

    # -------------------------------------------------
    # Trigger automatic context layer creation
    # -------------------------------------------------
    print(f"🌎 Fetching soil, elevation, and phenology context for {region_name}...")
    try:
        subprocess.run(
            [sys.executable, "scripts/build_context_layers.py", "--region", region_name],
            check=True,
        )
        print("✅ Context layers generated successfully.")
    except Exception as e:
        print(f"⚠️  Skipped context layer generation: {e}")


# -------------------------------------------------
# Entrypoint
# -------------------------------------------------
if __name__ == "__main__":
    import argparse
    p = argparse.ArgumentParser(description="Initialize region structure and config.")
    p.add_argument("--region", required=True)
    p.add_argument("--bbox", nargs=4, type=float, help="Bounding box: min_lon min_lat max_lon max_lat")
    p.add_argument("--crops", nargs="+", help="List of primary crops (space-separated)")
    p.add_argument("--country", help="Country name for region metadata")
    a = p.parse_args()

    bbox = a.bbox if a.bbox else None
    crops = a.crops if a.crops else None
    init_region(a.region, bbox=bbox, crops=crops, country=a.country)<|MERGE_RESOLUTION|>--- conflicted
+++ resolved
@@ -21,13 +21,11 @@
 from pathlib import Path
 import subprocess
 
-<<<<<<< HEAD
 from _shared import (
     get_region_cache_dir,
     get_region_current_dir,
     get_region_data_root,
 )
-=======
 
 def _require(module: str, *, package: str | None = None):
     """Import ``module`` or raise a friendly error instructing how to install it."""
@@ -42,7 +40,6 @@
             "running `scripts/init_region.py`."
         ) from exc
 _YAML = None
->>>>>>> 7e4b4616
 
 # -------------------------
 # Default Config Template
