--- conflicted
+++ resolved
@@ -14,16 +14,13 @@
   ✅ BBOX + crop list + metadata hooks for context layers
   ✅ Automatic context layer generation (soil, elevation, phenology)
 """
-<<<<<<< HEAD
 import os
 import sys
-=======
 from __future__ import annotations
 
 import sys
 from importlib import import_module
 from pathlib import Path
->>>>>>> a881db43
 import subprocess
 from pathlib import Path
 
