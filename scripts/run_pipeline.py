#!/usr/bin/env python3
"""Unified entry point for the regional insights pipeline."""
from __future__ import annotations

import argparse
import importlib
import os
import subprocess
import sys
from datetime import datetime
from pathlib import Path
from typing import Iterable, Optional, Sequence, Tuple

# ---------------------------------------------------------------------------
# Dependency helper
# ---------------------------------------------------------------------------

def require(pkg: str, import_name: Optional[str] = None):
    """Import *pkg*, installing it on-demand when permitted.

    Parameters
    ----------
    pkg:
        Name passed to ``pip install`` when the import fails.
    import_name:
        Module name to import via :func:`importlib.import_module`.  When not
        provided the value of ``pkg`` is used.

    Returns
    -------
    module or ``None``
        The imported module object.  ``None`` is returned when the dependency is
        missing and ``OFFLINE_MODE=1`` has been set in the environment.
    """

    module_name = import_name or pkg
    try:
        return importlib.import_module(module_name)
    except ImportError:
        if os.environ.get("OFFLINE_MODE") == "1":
            print(f"⚠️ Offline mode: '{pkg}' not installed, skipping auto-install.")
            return None

        print(f"📦 Installing missing dependency: {pkg}")
        try:
            subprocess.check_call([sys.executable, "-m", "pip", "install", pkg])
        except subprocess.CalledProcessError as exc:
            print(f"❌ Failed to install '{pkg}': {exc}")
            return None
        _log_auto_install(pkg)
        return importlib.import_module(module_name)


_RUNTIME_LOG = Path(__file__).resolve().parents[1] / ".runtime_log.txt"


def _log_auto_install(pkg: str) -> None:
    """Record auto-installed packages for observability."""

    try:
        timestamp = datetime.utcnow().isoformat()
        with _RUNTIME_LOG.open("a", encoding="utf-8") as handle:
            handle.write(f"{timestamp}\t{pkg}\n")
    except Exception:
        # Logging should never block the pipeline – ignore filesystem errors.
        pass


# ---------------------------------------------------------------------------
# Pipeline orchestration helpers
# ---------------------------------------------------------------------------

ROOT = Path(__file__).resolve().parents[1]
SCRIPTS_DIR = Path(__file__).resolve().parent

# The core libraries required by downstream scripts.  The tuple structure is
# (package-name, import-name).
ESSENTIAL_PACKAGES: Tuple[Tuple[str, Optional[str]], ...] = (
    ("pyyaml", "yaml"),
    ("pandas", None),
    ("numpy", None),
    ("requests", None),
    ("folium", None),
    ("matplotlib", None),
    ("scikit-learn", None),
    ("joblib", None),
    ("earthengine-api", "ee"),
)


def bootstrap_dependencies(packages: Iterable[Tuple[str, Optional[str]]]) -> list[str]:
    """Ensure that all required dependencies are present.

    Returns a list of packages that are still missing (usually because the
    environment is offline).
    """

    missing: list[str] = []
    for pkg, import_name in packages:
        module = require(pkg, import_name)
        if module is None:
            missing.append(pkg)
    if missing:
        if os.environ.get("OFFLINE_MODE") == "1":
            print(
                "⚠️ Some dependencies could not be installed in offline mode: "
                + ", ".join(missing)
            )
        else:
            # ``require`` should have installed all dependencies already.  If we
            # still have missing entries it means pip failed and raised
            # ``ImportError`` again.  Surface a friendly error.
            raise RuntimeError(
                "Unable to import required packages: " + ", ".join(missing)
            )
    else:
        print("✅ All pipeline dependencies available.")
    return missing


def build_command(script: str, *args: str) -> Sequence[str]:
    """Construct a Python command that reuses the current interpreter."""

    script_path = SCRIPTS_DIR / script
    if not script_path.exists():
        raise FileNotFoundError(f"Pipeline script missing: {script_path}")
    return (sys.executable, str(script_path), *args)


def run_step(name: str, command: Sequence[str], allow_failure: bool = False) -> None:
    """Execute a pipeline step with helpful console output."""

    print(f"\n🚀 {name}")
    print("   " + " ".join(command))
    try:
        subprocess.check_call(command, cwd=str(ROOT))
        print(f"✅ {name} complete.")
    except subprocess.CalledProcessError as exc:
        if allow_failure:
            print(f"⚠️ {name} failed (allow-stale enabled): {exc}")
        else:
            raise


def parse_args(argv: Optional[Sequence[str]] = None) -> argparse.Namespace:
    parser = argparse.ArgumentParser(description="Run the regional insights pipeline.")
    parser.add_argument("--region", help="Region slug to operate on (e.g. hungary_farmland)")
"""Unified regional pipeline runner with explicit online/offline modes."""
"""Convenient entry point for running the full regional pipeline.

Example
-------
    python scripts/run_pipeline.py --region hungary_farmland

This will:
    1. Initialize region folders and profile if missing.
    2. Fetch remote datasets (CHIRPS, NDVI, soil moisture, Open-Meteo).
    3. Build the merged daily/monthly cache.
    4. Compute regional insight features.
    5. Train the default Random Forest model.

Each stage can be skipped with the corresponding ``--skip-*`` flag.
"""

from __future__ import annotations

import argparse
import json
import os
<<<<<<< HEAD
=======
import shutil
import subprocess
import sys
from dataclasses import dataclass
from datetime import datetime, timedelta, timezone
from pathlib import Path
from typing import Dict, Iterable, List, Literal, Optional

from _shared import (
    get_region_cache_dir,
    get_region_current_dir,
    load_layer_registry,
    load_region_profile,
)
from regional_agent.config import LayerSpec
from regional_agent.pipeline.fetchers import run_fetcher

MODE = Literal["analyze", "bootstrap", "refresh"]


@dataclass
class LayerState:
    spec: LayerSpec
    path: Path
    entry: Optional[Dict[str, object]]
    fetched_at: Optional[datetime]
    expires_at: Optional[datetime]
    age_days: Optional[float]
    expired: bool
    exists: bool


def parse_args() -> argparse.Namespace:
    parser = argparse.ArgumentParser(description="Regional insight pipeline")
    parser.add_argument("--region", required=True, help="Region key (e.g. austin_farmland)")
    mode_group = parser.add_mutually_exclusive_group()
    mode_group.add_argument("--bootstrap", action="store_true", help="Fetch all required layers from scratch")
    mode_group.add_argument("--refresh", action="store_true", help="Refresh layers whose TTL has expired")
    mode_group.add_argument("--analyze", action="store_true", help="Analyze using only cached data (default)")
    parser.add_argument("--allow-stale", action="store_true", help="Permit using expired caches without refreshing")
    parser.add_argument(
        "--max-staleness",
        type=int,
        help="Fail if any required layer is older than this many days",
    )
    return parser.parse_args()


def determine_mode(args: argparse.Namespace) -> MODE:
    if args.bootstrap:
        return "bootstrap"
    if args.refresh:
        return "refresh"
    return "analyze"


def parse_iso(value: str | None) -> Optional[datetime]:
    if not value:
        return None
    try:
        if value.endswith("Z"):
            return datetime.fromisoformat(value[:-1]).replace(tzinfo=timezone.utc)
        dt = datetime.fromisoformat(value)
        if dt.tzinfo is None:
            dt = dt.replace(tzinfo=timezone.utc)
        return dt
    except Exception:
        return None


def build_layer_state(
    spec: LayerSpec,
    entry: Optional[Dict[str, object]],
    current_path: Path,
    now: datetime,
) -> LayerState:
    fetched_at = parse_iso(entry.get("fetched_at")) if entry else None
    if fetched_at is None and current_path.exists():
        fetched_at = datetime.fromtimestamp(current_path.stat().st_mtime, tz=timezone.utc)

    expires_at = parse_iso(entry.get("expires_at")) if entry else None
    if expires_at is None and fetched_at is not None:
        expires_at = fetched_at + timedelta(days=spec.ttl_days)

    age_days = None
    if fetched_at is not None:
        age_days = (now - fetched_at).total_seconds() / 86400

    expired = bool(expires_at and expires_at <= now)

    return LayerState(
        spec=spec,
        path=current_path,
        entry=entry,
        fetched_at=fetched_at,
        expires_at=expires_at,
        age_days=age_days,
        expired=expired,
        exists=current_path.exists(),
    )


def load_manifest(path: Path) -> Dict[str, object]:
    if not path.exists():
        return {}
    try:
        return json.loads(path.read_text())
    except json.JSONDecodeError:
        return {}


def layer_entries_by_file(manifest: Dict[str, object]) -> Dict[str, Dict[str, object]]:
    result: Dict[str, Dict[str, object]] = {}
    for entry in manifest.get("layers", []):
        cache_file = entry.get("cache_file")
        if cache_file:
            result[cache_file] = entry
    return result


def summarize_state(state: LayerState, now: datetime) -> str:
    if not state.exists:
        if state.spec.required:
            return "❌ missing"
        return "⚠️ optional missing"
    if state.age_days is None:
        return "ℹ️ age unknown"
    ttl = state.spec.ttl_days
    age_str = f"{state.age_days:.1f}d (TTL {ttl})"
    if state.expired:
        return f"⚠️ {age_str} → stale"
    return f"✅ {age_str}"


def check_staleness(
    states: Iterable[LayerState],
    *,
    allow_stale: bool,
    max_staleness: Optional[int],
    mode: MODE,
) -> None:
    violations: List[str] = []
    for state in states:
        if not state.exists and state.spec.required:
            violations.append(f"Required layer '{state.spec.name}' is missing")
            continue
        if state.age_days is None:
            continue
        if max_staleness is not None and state.age_days > max_staleness and state.spec.required:
            violations.append(
                f"Layer '{state.spec.name}' is {state.age_days:.1f} days old (> {max_staleness} days max)"
            )
        if mode == "analyze" and state.expired and state.spec.required and not allow_stale:
            violations.append(
                f"Layer '{state.spec.name}' is stale ({state.age_days:.1f} days) — rerun with --refresh or --allow-stale"
            )
    if violations:
        raise SystemExit("\n".join(violations))


def compute_file_stats(path: Path) -> Dict[str, object]:
    import hashlib

    data = path.read_bytes()
    rows = 0
    if path.suffix == ".csv" and path.stat().st_size:
        with path.open("r", encoding="utf-8") as fh:
            rows = sum(1 for _ in fh) - 1
            if rows < 0:
                rows = 0
    return {
        "bytes": path.stat().st_size,
        "hash": hashlib.sha256(data).hexdigest(),
        "rows": rows,
    }


def ensure_snapshot_dir(region: str, now: datetime) -> Path:
    caches_dir = get_region_cache_dir(region)
    ts = now.strftime("%Y%m%dT%H%M%SZ")
    candidate = caches_dir / ts
    suffix = 1
    while candidate.exists():
        candidate = caches_dir / f"{ts}_{suffix}"
        suffix += 1
    candidate.mkdir(parents=True, exist_ok=True)
    return candidate


def copy_previous_layer(
    source_dirs: List[Path],
    destination: Path,
) -> bool:
    for base in source_dirs:
        candidate = base / destination.name
        if candidate.exists():
            shutil.copy2(candidate, destination)
            return True
    return False


def update_current_view(region: str, snapshot_dir: Path) -> Path:
    current_dir = get_region_current_dir(region)
    tmp_dir = current_dir.parent / "_current_tmp"
    if tmp_dir.exists():
        shutil.rmtree(tmp_dir)
    shutil.copytree(snapshot_dir, tmp_dir, dirs_exist_ok=True)
    if current_dir.exists():
        shutil.rmtree(current_dir)
    tmp_dir.rename(current_dir)
    return current_dir


def write_manifest(
    snapshot_dir: Path,
    *,
    region: str,
    mode: MODE,
    created_at: datetime,
    entries: List[Dict[str, object]],
) -> Path:
    manifest = {
        "region": region,
        "mode": mode,
        "created_at": created_at.isoformat() + "Z",
        "snapshot": snapshot_dir.name,
        "layers": entries,
    }
    manifest_path = snapshot_dir / "manifest.json"
    manifest_path.write_text(json.dumps(manifest, indent=2))
    return manifest_path


def run_offline_steps(region: str) -> None:
    commands = [
        [sys.executable, "scripts/build_region_cache.py", "--region", region],
        [sys.executable, "scripts/build_region_insights.py", "--region", region],
        [sys.executable, "scripts/compute_anomalies.py", "--region", region, "--plot-format", "png"],
        [sys.executable, "scripts/build_training_window.py", "--region", region],
    ]
    for cmd in commands:
        print(f"➡️  Running {' '.join(cmd)}")
        try:
            subprocess_env = os.environ.copy()
            subprocess_env.setdefault("PYTHONUNBUFFERED", "1")
            subprocess_env.setdefault("OFFLINE_MODE", os.environ.get("OFFLINE_MODE", "0"))
            subprocess.run(cmd, check=True, env=subprocess_env)
        except subprocess.CalledProcessError as exc:
            print(f"⚠️  Step failed ({' '.join(cmd)}): {exc}")
            break


def main() -> None:
    args = parse_args()
    mode = determine_mode(args)

    if mode == "analyze":
        os.environ["OFFLINE_MODE"] = "1"
    else:
        os.environ.pop("OFFLINE_MODE", None)

    now = datetime.utcnow().replace(tzinfo=timezone.utc)
    region = args.region

    print(f"🛰  Running pipeline for {region} in {mode.upper()} mode")

    profile = load_region_profile(region)
    bbox = profile.get("region_meta", {}).get("bbox")
    if not bbox or len(bbox) != 4:
        raise SystemExit("Region profile missing bbox coordinates")

    registry = load_layer_registry(region)
    current_dir = get_region_current_dir(region)
    manifest_path = current_dir / "manifest.json"
    manifest = load_manifest(manifest_path)
    entry_by_file = layer_entries_by_file(manifest)

    previous_snapshot = manifest.get("snapshot") if isinstance(manifest, dict) else None
    previous_dirs: List[Path] = []
    if previous_snapshot:
        previous_dir = get_region_cache_dir(region) / str(previous_snapshot)
        if previous_dir.exists():
            previous_dirs.append(previous_dir)
    if current_dir.exists():
        previous_dirs.append(current_dir)

    states: List[LayerState] = []
    for spec in registry.values():
        state = build_layer_state(
            spec,
            entry_by_file.get(spec.cache_file),
            current_dir / spec.cache_file,
            now,
        )
        print(f" • {spec.name}: {summarize_state(state, now)}")
        states.append(state)

    check_staleness(states, allow_stale=args.allow_stale, max_staleness=args.max_staleness, mode=mode)

    if mode == "analyze":
        run_offline_steps(region)
        return

    snapshot_dir = ensure_snapshot_dir(region, now)
    manifest_entries: List[Dict[str, object]] = []

    for state in states:
        destination = snapshot_dir / state.spec.cache_file
        should_fetch = False
        if mode == "bootstrap":
            should_fetch = state.spec.required or not state.exists
            if state.expired and not args.allow_stale:
                should_fetch = True
        else:  # refresh
            if not state.exists:
                should_fetch = True
            elif state.expired and not args.allow_stale:
                should_fetch = True

        metadata: Dict[str, object]
        provenance: Dict[str, str] | None = None

        if should_fetch:
            print(f"🌐 Fetching {state.spec.name} via {state.spec.fetcher}")
            provenance = run_fetcher(
                state.spec,
                mode="bootstrap" if mode == "bootstrap" else "refresh",
                destination=destination,
                bbox=bbox,
            )
            fetched_at = now
        else:
            destination.parent.mkdir(parents=True, exist_ok=True)
            copied = copy_previous_layer(previous_dirs, destination)
            if not copied:
                if state.spec.required:
                    raise SystemExit(f"No cached data available for required layer '{state.spec.name}'")
                else:
                    print(f"⚠️  Optional layer '{state.spec.name}' missing; skipping")
                    continue
            fetched_at = state.fetched_at or now

        metadata = compute_file_stats(destination)
        expires_at = fetched_at + timedelta(days=state.spec.ttl_days)

        entry = {
            "layer": state.spec.name,
            "cache_file": state.spec.cache_file,
            "fetcher": state.spec.fetcher,
            "ttl_days": state.spec.ttl_days,
            "required": state.spec.required,
            "fetched": should_fetch,
            "fetched_at": fetched_at.isoformat() + "Z",
            "expires_at": expires_at.isoformat() + "Z",
            "source_url": state.spec.source_url,
            **metadata,
        }
        if provenance:
            entry["provenance"] = provenance
        manifest_entries.append(entry)

    manifest_path = write_manifest(snapshot_dir, region=region, mode=mode, created_at=now, entries=manifest_entries)
    current_dir = update_current_view(region, snapshot_dir)
    shutil.copy2(manifest_path, current_dir / "manifest.json")

    print(f"🗂  Snapshot ready at {snapshot_dir}")

    run_offline_steps(region)
>>>>>>> 0b4a5b6e
import sys
from datetime import datetime
from pathlib import Path
from typing import Dict, List

# Ensure the project root and scripts directory are importable when executed
# as ``python scripts/run_pipeline.py``.
PROJECT_ROOT = Path(__file__).resolve().parents[1]
SCRIPTS_DIR = PROJECT_ROOT / "scripts"
if str(SCRIPTS_DIR) not in sys.path:
    sys.path.insert(0, str(SCRIPTS_DIR))
if str(PROJECT_ROOT) not in sys.path:
    sys.path.insert(0, str(PROJECT_ROOT))

# Local imports (deferred until after sys.path adjustments)
from importlib import import_module
from subprocess import CalledProcessError


def _env_flag(name: str) -> bool:
    """Return True when an environment variable is truthy."""

    value = os.getenv(name)
    if value is None:
        return False
    return value.strip().lower() in {"1", "true", "yes", "on"}


def _load_scripts():
    """Import pipeline modules lazily to avoid hard failures during ``--help``."""

    try:
        init_region = import_module("init_region").init_region
        fetch_all = import_module("fetch_all").main
        build_region_cache = import_module("build_region_cache").build_region_cache
        build_region_insights = import_module("build_region_insights").build_region_insights
        train_region_model = import_module("train_region_model").train_region_model
    except ModuleNotFoundError as exc:  # pragma: no cover - CLI path
        missing = exc.name or "a required module"
        raise SystemExit(
            f"Missing dependency '{missing}'. "
            "Ensure `pip install -r requirements.txt` (or the Kaggle environment) has been run "
            "before executing the pipeline."
        ) from exc

    return (
        init_region,
        fetch_all,
        build_region_cache,
        build_region_insights,
        train_region_model,
    )


def _step(
    label: str,
    func,
    *args,
    fail_fast: bool = True,
    strict_subprocess: bool = False,
    **kwargs,
) -> Dict[str, str]:
    """Run a pipeline step and capture status for later reporting."""

    start = datetime.utcnow()
    summary: Dict[str, str] = {
        "step": label,
        "started": start.isoformat() + "Z",
    }

    try:
        func(*args, **kwargs)
    except Exception as exc:  # pragma: no cover - lightweight CLI
        summary["status"] = "error"
        summary["message"] = str(exc)
        if fail_fast and not (
            isinstance(exc, CalledProcessError) and not strict_subprocess
        ):
            raise
    else:
        summary["status"] = "ok"
    finally:
        summary["finished"] = datetime.utcnow().isoformat() + "Z"

    return summary


def run_pipeline(
    *,
    region: str,
    fetch_mode: str = "active",
    ee_project: str | None = None,
    tier: int = 1,
    target: str = "ndvi_zscore",
    freq: str = "monthly",
    skip_fetch: bool = False,
    skip_cache: bool = False,
    skip_insights: bool = False,
    skip_train: bool = False,
    fail_fast: bool = True,
    strict_subprocess: bool = False,
) -> List[Dict[str, str]]:
    """Execute the requested steps for a region and return a status report."""

    (
        init_region,
        fetch_all,
        build_region_cache,
        build_region_insights,
        train_region_model,
    ) = _load_scripts()

    report: List[Dict[str, str]] = []

    # Always ensure the region workspace exists before other steps.
    report.append(
        _step(
            "init_region",
            init_region,
            region,
            fail_fast=fail_fast,
            strict_subprocess=strict_subprocess,
        )
    )

    if not skip_fetch:
        report.append(
            _step(
                "fetch_all",
                fetch_all,
                region,
                fetch_mode,
                ee_project,
                fail_fast=fail_fast,
                strict_subprocess=strict_subprocess,
            )
        )

    if not skip_cache:
        report.append(
            _step(
                "build_region_cache",
                build_region_cache,
                region,
                fail_fast=fail_fast,
                strict_subprocess=strict_subprocess,
            )
        )

    if not skip_insights:
        report.append(
            _step(
                "build_region_insights",
                build_region_insights,
                region,
                fail_fast=fail_fast,
                strict_subprocess=strict_subprocess,
            )
        )

    if not skip_train:
        report.append(
            _step(
                "train_region_model",
                train_region_model,
                region,
                tier,
                target,
                freq,
                fail_fast=fail_fast,
                strict_subprocess=strict_subprocess,
            )
        )

    return report


def parse_args(argv: List[str] | None = None) -> argparse.Namespace:
    parser = argparse.ArgumentParser(
        description="Run the full regional pipeline (fetch, cache, insights, train)."
    )
    parser.add_argument("--region", required=True, help="Region slug, e.g. hungary_farmland")
    parser.add_argument(
        "--mode",
        default="active",
        choices=["active", "cached"],
        help="Fetch mode forwarded to fetch_all.py (ignored in offline mode)",
    )
    parser.add_argument(
        "--ee-project",
        default=None,
        help="Optional Google Earth Engine project identifier",
    )
    parser.add_argument(
        "--bootstrap",
        action="store_true",
        help="Install all known dependencies and exit.",
    )
    parser.add_argument(
        "--analyze",
        action="store_true",
        help="Run in analysis-only mode (no new downloads; implies offline mode).",
    )
    parser.add_argument(
        "--allow-stale",
        action="store_true",
        help="Continue even if intermediate steps fail (use with caution).",
    )
    parser.add_argument(
        "--skip-fetch",
        action="store_true",
        help="Skip the dynamic data fetch step.",
    )
    parser.add_argument(
        "--skip-cache",
        action="store_true",
        help="Skip rebuilding the region cache.",
    )
    parser.add_argument(
        "--skip-insights",
        action="store_true",
        help="Skip the insight generation phase.",
    )
    return parser.parse_args(argv)


def main(argv: Optional[Sequence[str]] = None) -> int:
    args = parse_args(argv)

    if args.analyze:
        os.environ["OFFLINE_MODE"] = "1"

    missing = bootstrap_dependencies(ESSENTIAL_PACKAGES)
    if args.bootstrap:
        if missing and os.environ.get("OFFLINE_MODE") != "1":
            return 1
        return 0

    region = args.region or os.environ.get("REGION")
    if not region:
        print("❌ Region is required unless --bootstrap is provided.")
        return 2

    steps: list[Tuple[str, Sequence[str]]] = []
    offline = os.environ.get("OFFLINE_MODE") == "1"

    if not (args.skip_fetch or offline or args.analyze):
        steps.append(
            (
                "Fetch remote datasets",
                build_command(
                    "fetch_all.py",
                    "--region",
                    region,
                    "--mode",
                    args.mode,
                    *(["--ee-project", args.ee_project] if args.ee_project else []),
                ),
            )
        )

    if not args.skip_cache:
        steps.append(("Build region cache", build_command("build_region_cache.py", "--region", region)))

    if not args.skip_insights:
        steps.append(
            (
                "Generate region insights",
                build_command("build_region_insights.py", "--region", region),
            )
        )

    for name, command in steps:
        run_step(name, command, allow_failure=args.allow_stale)

    if steps:
        print("\n🎉 Pipeline finished.")
    else:
        print("ℹ️ No steps were executed (all phases skipped or offline analyze mode).")

    return 0


if __name__ == "__main__":  # pragma: no cover - script entry point
    sys.exit(main())
        help="Fetch mode to pass through to fetchers.",
    )
    parser.add_argument("--ee-project", default=None, help="Optional GEE project ID.")
    parser.add_argument("--tier", type=int, default=1, choices=[1, 2, 3], help="Model tier")
    parser.add_argument(
        "--target",
        default="ndvi_zscore",
        help="Target variable for model training.",
    )
    parser.add_argument(
        "--freq",
        choices=["daily", "monthly"],
        default="monthly",
        help="Frequency for model training data.",
    )
    parser.add_argument("--skip-fetch", action="store_true", help="Skip dataset fetching.")
    parser.add_argument(
        "--skip-cache",
        action="store_true",
        help="Skip cache building (uses existing merged files).",
    )
    parser.add_argument(
        "--skip-insights",
        action="store_true",
        help="Skip insight generation (requires existing insights CSV).",
    )
    parser.add_argument(
        "--skip-train",
        action="store_true",
        help="Skip model training stage.",
    )
    parser.add_argument(
        "--fail-fast",
        action="store_true",
        help="Abort on first error instead of continuing remaining steps.",
    )
    parser.add_argument(
        "--offline",
        action="store_true",
        help="Run in offline mode (skip internet-dependent fetchers).",
    )
    parser.add_argument(
        "--strict",
        action="store_true",
        help="Re-raise subprocess failures (useful in CI).",
    )
    parser.add_argument(
        "--report",
        default=None,
        help="Optional path to write a JSON report summarizing each step.",
    )

    return parser.parse_args(argv)


def main(argv: List[str] | None = None) -> None:
    args = parse_args(argv)

    offline_env = _env_flag("OFFLINE_MODE")
    offline_mode = offline_env or args.offline
    if offline_mode:
        print(
            "🌐 Skipping fetchers — running in offline analysis mode. "
            "Cached data will be used."
        )

    strict_subprocess = args.strict or (
        os.getenv("CI", "").strip().lower() == "true"
    )

    report = run_pipeline(
        region=args.region,
        fetch_mode=args.mode,
        ee_project=args.ee_project,
        tier=args.tier,
        target=args.target,
        freq=args.freq,
        skip_fetch=args.skip_fetch or offline_mode,
        skip_cache=args.skip_cache,
        skip_insights=args.skip_insights,
        skip_train=args.skip_train,
        fail_fast=args.fail_fast,
        strict_subprocess=strict_subprocess,
    )

    if args.report:
        report_path = Path(args.report)
        report_path.parent.mkdir(parents=True, exist_ok=True)
        report_path.write_text(json.dumps(report, indent=2))
        print(f"📝 Report written to {report_path}")

    print("\nPipeline summary:")
    for step in report:
        status = step.get("status", "ok")
        msg = step.get("message", "")
        print(f" • {step['step']}: {status}" + (f" — {msg}" if msg else ""))


if __name__ == "__main__":
    main()<|MERGE_RESOLUTION|>--- conflicted
+++ resolved
@@ -167,8 +167,6 @@
 import argparse
 import json
 import os
-<<<<<<< HEAD
-=======
 import shutil
 import subprocess
 import sys
@@ -537,7 +535,6 @@
     print(f"🗂  Snapshot ready at {snapshot_dir}")
 
     run_offline_steps(region)
->>>>>>> 0b4a5b6e
 import sys
 from datetime import datetime
 from pathlib import Path
